--- conflicted
+++ resolved
@@ -1,9 +1,5 @@
 import { serve } from "https://deno.land/std@0.168.0/http/server.ts";
 import { supabase } from "./config.ts";
-<<<<<<< HEAD
-import { runAnalysisInBackground, runScrapeThenAnalysis } from "./run-inspection-processor.ts";
-import type { WebhookPayload, ApiResponse, ErrorResponse, Inspection } from "./schemas.ts";
-=======
 import {
   runAnalysisInBackground,
   runScrapeThenAnalysis,
@@ -17,7 +13,6 @@
   ErrorResponse,
   Inspection,
 } from "./schemas.ts";
->>>>>>> 18d2421f
 
 // Main serve function
 serve(async (req): Promise<Response> => {
