import { serve } from "https://deno.land/std@0.168.0/http/server.ts";
<<<<<<< HEAD
import { createClient } from "https://esm.sh/@supabase/supabase-js@2";
import { OpenAI } from "https://esm.sh/openai@4.87.3";
// Initialize OpenAI client
const openai = new OpenAI({
  apiKey: Deno.env.get("OPENAI_API_KEY")
});
// Initialize Supabase client
const supabaseUrl = Deno.env.get("SUPABASE_URL") || "";
const supabaseServiceKey = Deno.env.get("SUPABASE_SERVICE_ROLE_KEY") || "";
const supabase = createClient(supabaseUrl, supabaseServiceKey);
// HEIC conversion function
async function convertHeicToJpeg(inspectionId, filePath) {
  try {
    // Check if file is HEIC format
    const fileName = filePath.split('/').pop() || '';
    const fileExtension = fileName.split('.').pop()?.toLowerCase();
    if (fileExtension !== 'heic') {
      console.log(`File ${fileName} is not HEIC format, skipping conversion`);
      return null;
    }
    console.log(`Converting HEIC file: ${fileName}`);
    // Extract the relative path from the full URL
    const urlParts = filePath.split('/inspection-photos/');
    const relativePath = urlParts.length > 1 ? urlParts[1] : fileName;
    // Download the original HEIC file from Supabase Storage
    const { data: fileData, error: downloadError } = await supabase.storage.from('inspection-photos').download(relativePath);
    if (downloadError || !fileData) {
      console.error(`Error downloading HEIC file ${filePath}:`, downloadError);
      return null;
    }
    // Convert ArrayBuffer to Uint8Array for processing
    const heicBuffer = new Uint8Array(await fileData.arrayBuffer());
    // Generate converted filename
    const baseName = fileName.replace(/\.heic$/i, '');
    const convertedFileName = `${baseName}_converted.jpg`;
    const convertedRelativePath = relativePath.replace(fileName, convertedFileName);
    // Use Cloudinary's auto-format feature
    const CLOUDINARY_CLOUD_NAME = "dz0o8yk5i";
    const formData = new FormData();
    formData.append('file', new Blob([
      heicBuffer
    ], {
      type: 'image/heic'
    }));
    formData.append('upload_preset', 'heic-to-jpeg-conversion'); // Configure in Cloudinary
    const response = await fetch(`https://api.cloudinary.com/v1_1/${CLOUDINARY_CLOUD_NAME}/image/upload`, {
      method: 'POST',
      body: formData
    });
    if (!response.ok) {
      console.error('Cloudinary conversion failed', response);
      return null;
    }
    const result = await response.json();
    console.log("result.secure_url: ", result.secure_url);
    // Download the converted image from Cloudinary
    const convertedResponse = await fetch(result.secure_url);
    const jpegBuffer = new Uint8Array(await convertedResponse.arrayBuffer());
    // Upload the converted file to Supabase Storage
    const { data: uploadData, error: uploadError } = await supabase.storage.from('inspection-photos').upload(convertedRelativePath, jpegBuffer, {
      contentType: 'image/jpeg',
      upsert: true
    });
    if (uploadError) {
      console.error(`Error uploading converted file ${convertedRelativePath}:`, uploadError);
      return null;
    }
    // Generate the full URL for the converted file
    const { data: urlData } = supabase.storage.from('inspection-photos').getPublicUrl(convertedRelativePath);
    const convertedUrl = urlData.publicUrl;
    console.log(`Successfully converted and uploaded: ${convertedUrl}`);
    return convertedUrl;
  } catch (error) {
    console.error(`Error converting HEIC file ${filePath}:`, error);
    return null;
  }
}
// Base URL for the application
const APP_BASE_URL = Deno.env.get("APP_BASE_URL") || "https://ourfixmate.vercel.app/";
// Category priority for chunking
const CATEGORY_PRIORITY = [
  'exterior',
  'interior',
  'dashboard',
  'paint',
  'rust',
  'engine',
  'undercarriage',
  'obd',
  'title',
  'records'
];
// Maximum chunk size in bytes (20MB)
const MAX_CHUNK_SIZE = parseInt(Deno.env.get("MAX_CHUNK_SIZE") ?? "", 10) || 20 * 1024 * 1024;
// Helper function to create category-based chunks within size limit
async function createCategoryBasedChunks(photos, obd2_codes, titleImages, maxSize, inspectionId) {
  const chunks = [];
  let currentChunk = [];
  let currentSize = 0;
  // Combine all images with proper categorization
  const allImages = [];
  // Add photos
  for (const photo of photos){
    let imagePath = photo.converted_path || photo.path;
    // Check if photo is HEIC format and needs conversion
    if (!photo.converted_path && photo.path.toLowerCase().endsWith('.heic')) {
      console.log(`Converting HEIC photo for chunking: ${photo.path}`);
      const convertedPath = await convertHeicToJpeg(inspectionId, photo.path);
      if (convertedPath) {
        // Update database with converted path
        await supabase.from('photos').update({
          converted_path: convertedPath
        }).eq('id', photo.id);
        imagePath = convertedPath;
        photo.converted_path = convertedPath; // Update local object
      }
    }
    allImages.push({
      id: photo.id,
      path: imagePath,
      category: photo.category,
      storage: parseInt(photo.storage) || 0,
      type: 'photo'
    });
  }
  // Add OBD2 images (only those with screenshot_path)
  for (const obd2 of obd2_codes){
    if (obd2.screenshot_path) {
      let imagePath = obd2.converted_path || obd2.screenshot_path;
      // Check if OBD2 screenshot is HEIC format and needs conversion
      if (!obd2.converted_path && obd2.screenshot_path.toLowerCase().endsWith('.heic')) {
        console.log(`Converting HEIC OBD2 screenshot for chunking: ${obd2.screenshot_path}`);
        const convertedPath = await convertHeicToJpeg(inspectionId, obd2.screenshot_path);
        if (convertedPath) {
          // Update database with converted path
          await supabase.from('obd2_codes').update({
            converted_path: convertedPath
          }).eq('id', obd2.id);
          imagePath = convertedPath;
          obd2.converted_path = convertedPath; // Update local object
        }
      }
      allImages.push({
        id: obd2.id,
        path: imagePath,
        category: 'obd',
        storage: parseInt(obd2.storage) || 0,
        type: 'obd2_image',
        code: obd2.code,
        description: obd2.description
      });
    }
  }
  // Add title images
  for (const titleImg of titleImages){
    if (titleImg.path) {
      let imagePath = titleImg.converted_path || titleImg.path;
      // Check if title image is HEIC format and needs conversion
      if (!titleImg.converted_path && titleImg.path.toLowerCase().endsWith('.heic')) {
        console.log(`Converting HEIC title image for chunking: ${titleImg.path}`);
        const convertedPath = await convertHeicToJpeg(inspectionId, titleImg.path);
        if (convertedPath) {
          // Update database with converted path
          await supabase.from('title_images').update({
            converted_path: convertedPath
          }).eq('id', titleImg.id);
          imagePath = convertedPath;
          titleImg.converted_path = convertedPath; // Update local object
        }
      }
      allImages.push({
        id: titleImg.id,
        path: imagePath,
        category: 'title',
        storage: parseInt(titleImg.storage) || 0,
        type: 'title_image'
      });
    }
  }
  // Sort by category priority
  const sortedImages = allImages.sort((a, b)=>{
    const aIndex = CATEGORY_PRIORITY.indexOf(a.category) !== -1 ? CATEGORY_PRIORITY.indexOf(a.category) : CATEGORY_PRIORITY.length;
    const bIndex = CATEGORY_PRIORITY.indexOf(b.category) !== -1 ? CATEGORY_PRIORITY.indexOf(b.category) : CATEGORY_PRIORITY.length;
    return aIndex - bIndex;
  });
  for (const image of sortedImages){
    const imageSize = parseInt(image.storage) || 0;
    if (currentSize + imageSize > maxSize && currentChunk.length > 0) {
      chunks.push({
        images: currentChunk,
        totalSize: currentSize,
        chunkIndex: chunks.length
      });
      currentChunk = [
        image
      ];
      currentSize = imageSize;
    } else {
      currentChunk.push(image);
      currentSize += imageSize;
    }
  }
  if (currentChunk.length > 0) {
    chunks.push({
      images: currentChunk,
      totalSize: currentSize,
      chunkIndex: chunks.length
    });
  }
  return chunks;
}
// Background analysis function
async function runAnalysisInBackground(inspectionId) {
  try {
    console.log(`Starting background analysis for inspection ${inspectionId}`);
    // Update status to processing
    await supabase.from("inspections").update({
      status: "processing"
    }).eq("id", inspectionId);
    // Fetch inspection details
    const { data: inspection, error: inspectionError } = await supabase.from("inspections").select("id, vin, email, mileage, zip").eq("id", inspectionId).single();
    if (inspectionError) {
      console.error("Error fetching inspection:", inspectionError);
      await supabase.from("inspections").update({
        status: "failed"
      }).eq("id", inspectionId);
      return;
    }
    // Update status to analyzing
    await supabase.from("inspections").update({
      status: "analyzing"
    }).eq("id", inspectionId);
    // Fetch all photos for this inspection with storage info
    const { data: photos, error: photosError } = await supabase.from("photos").select("id, category, path, storage").eq("inspection_id", inspectionId);
    if (photosError || !photos || photos.length === 0) {
      console.error("Error fetching photos:", photosError);
      await supabase.from("inspections").update({
        status: "failed"
      }).eq("id", inspectionId);
      return;
    }
    // Fetch OBD2 codes
    const { data: obd2_codes, error: obd2Error } = await supabase.from("obd2_codes").select("id, code, description, screenshot_path, storage").eq("inspection_id", inspectionId);
    if (obd2Error) {
      console.error("Error fetching OBD2 Codes:", obd2Error);
      await supabase.from("inspections").update({
        status: "failed"
      }).eq("id", inspectionId);
      return;
    }
    // Fetch title images
    const { data: titleImages, error: titleImageError } = await supabase.from("title_images").select("id, path, storage").eq("inspection_id", inspectionId);
    if (titleImageError) {
      console.error("Error fetching Title Images:", titleImageError);
      await supabase.from("inspections").update({
        status: "failed"
      }).eq("id", inspectionId);
      return;
    }
    // Create data block for the master prompt
    const dataBlock = {
      vin: inspection.vin,
      mileage: inspection?.mileage || null,
      zip: inspection?.zip || null,
      vinHistory: null,
      marketPriceBands: null
    };
    // Check if images need chunking based on total size
    const photosSize = photos.reduce((sum, photo)=>sum + (parseInt(photo.storage) || 0), 0);
    const obd2ImagesSize = obd2_codes.reduce((sum, obd)=>sum + (parseInt(obd.storage) || 0), 0);
    const titleImagesSize = titleImages.reduce((sum, img)=>sum + (parseInt(img.storage) || 0), 0);
    const totalImageSize = photosSize + obd2ImagesSize + titleImagesSize;
    console.log(`Total image size: ${(totalImageSize / (1024 * 1024)).toFixed(2)} MB`);
    // Use queue-based processing for large inspections
    console.log("Processing inspection using queue-based system");
    // Update status to creating_jobs
    await supabase.from("inspections").update({
      status: "creating_jobs"
    }).eq("id", inspectionId);
    // Create chunks
    const chunks = await createCategoryBasedChunks(photos, obd2_codes, titleImages, MAX_CHUNK_SIZE, inspectionId);
    console.log(`Created ${chunks.length} chunks for queue processing`);
    // Create processing jobs for each chunk
    const jobs = [];
    for(let i = 0; i < chunks.length; i++){
      jobs.push({
        inspection_id: inspectionId,
        job_type: 'chunk_analysis',
        sequence_order: i + 1,
        chunk_index: i + 1,
        total_chunks: chunks.length,
        chunk_data: {
          images: chunks[i].images
        },
        status: 'pending'
      });
    }
    // Add ownership cost forecast, fair market value and expert advice jobs after chunk analysis
    const nextSequence = chunks.length + 1;
    jobs.push({
      inspection_id: inspectionId,
      job_type: 'ownership_cost_forecast',
      sequence_order: nextSequence,
      chunk_index: 1,
      total_chunks: 1,
      chunk_data: {},
      status: 'pending'
    });
    jobs.push({
      inspection_id: inspectionId,
      job_type: 'fair_market_value',
      sequence_order: nextSequence + 1,
      chunk_index: 1,
      total_chunks: 1,
      chunk_data: {},
      status: 'pending'
    });
    jobs.push({
      inspection_id: inspectionId,
      job_type: 'expert_advice',
      sequence_order: nextSequence + 2,
      chunk_index: 1,
      total_chunks: 1,
      chunk_data: {},
      status: 'pending'
    });
    // Insert all jobs into the queue
    const { error: jobsError } = await supabase.from('processing_jobs').insert(jobs);
    if (jobsError) {
      console.error('Error creating processing jobs:', jobsError);
      await supabase.from("inspections").update({
        status: "failed"
      }).eq("id", inspectionId);
      return;
    }
    console.log(`Created ${jobs.length} processing jobs for inspection ${inspectionId}`);
    // Trigger the first chunk processing
    const triggerResponse = await fetch(`${supabaseUrl}/functions/v1/process-next-chunk`, {
      method: 'POST',
      headers: {
        'Content-Type': 'application/json',
        'Authorization': `Bearer ${supabaseServiceKey}`
      },
      body: JSON.stringify({
        inspection_id: inspectionId,
        completed_sequence: 0
      })
    });
    if (!triggerResponse.ok) {
      console.error('Error triggering first chunk processing');
      await supabase.from("inspections").update({
        status: "failed"
      }).eq("id", inspectionId);
      return;
    }
    console.log(`Successfully triggered queue-based processing for inspection ${inspectionId}`);
    return;
  } catch (error) {
    console.error(`Background analysis failed for inspection ${inspectionId}:`, error);
    await supabase.from("inspections").update({
      status: "failed"
    }).eq("id", inspectionId);
  }
}
// 2. New helper that chains scrape → analysis
async function runScrapeThenAnalysis(inspection) {
  try {
    console.log(`Starting scrape for inspection ${inspection.id}`);
    const scrapeRes = await fetch(`${APP_BASE_URL}/api/scrape-copart-images`, {
      method: 'POST',
      headers: {
        'Content-Type': 'application/json'
      },
      body: JSON.stringify({
        url: inspection.url,
        upload: true,
        bucket: 'inspection-photos',
        inspectionId: inspection.id
      })
    });
    if (!scrapeRes.ok) {
      throw new Error(`Scrape failed: ${scrapeRes.statusText}`);
    }
    console.log(`Scrape succeeded for inspection ${inspection.id}, starting analysis`);
    await runAnalysisInBackground(inspection.id);
  } catch (err) {
    console.error(`Error in scrape→analysis for ${inspection.id}:`, err);
    // Optionally mark inspection as failed
    await supabase.from('inspections').update({
      status: 'failed'
    }).eq('id', inspection.id);
  }
}
=======
import { supabase } from "./config.ts";
import { runAnalysisInBackground, runScrapeThenAnalysis } from "./run-inspection-processor.ts";
import type { WebhookPayload, ApiResponse, ErrorResponse, Inspection } from "./schemas.ts";

// Declare EdgeRuntime for type safety
declare const EdgeRuntime: any;

>>>>>>> 5cd9250a
// Main serve function
serve(async (req): Promise<Response> => {
  try {
    console.log("Request received..");

    // Parse the webhook payload
    const payload: WebhookPayload = await req.json();
    console.log("Received webhook payload:", JSON.stringify(payload));

    const inspectionId = payload.inspection_id;
    console.log(`Processing analysis for inspection ${inspectionId}`);

    // Basic validation - just check if inspection exists
    const { data: inspection, error: inspectionError } = await supabase
      .from("inspections")
      .select("id, vin, email, type, url")
      .eq("id", inspectionId)
      .single();

    if (inspectionError) {
      console.error("Error fetching inspection:", inspectionError);
      const errorResponse: ErrorResponse = {
        error: "Failed to fetch inspection details"
      };
      return new Response(JSON.stringify(errorResponse), {
        status: 500,
        headers: {
          "Content-Type": "application/json"
        }
      });
    }

    // Decide which pipeline to invoke
    const backgroundTask = inspection.type === 'url' 
      ? () => runScrapeThenAnalysis(inspection as Inspection)
      : () => runAnalysisInBackground(inspection.id);

    // Kick off in background
    if (typeof EdgeRuntime !== 'undefined' && EdgeRuntime.waitUntil) {
      EdgeRuntime.waitUntil(backgroundTask());
    } else {
      backgroundTask().catch((err) => console.error(err));
    }

    // Return immediate response
    const response: ApiResponse = {
      success: true,
      message: "Analysis started in background",
      inspectionId,
      status: "processing"
    };

    return new Response(JSON.stringify(response), {
      status: 200,
      headers: {
        "Content-Type": "application/json"
      }
    });

  } catch (error) {
    console.error("Unexpected error:", error);
    const errorResponse: ErrorResponse = {
      error: "Internal server error"
    };
    return new Response(JSON.stringify(errorResponse), {
      status: 500,
      headers: {
        "Content-Type": "application/json"
      }
    });
  }
});<|MERGE_RESOLUTION|>--- conflicted
+++ resolved
@@ -1,399 +1,4 @@
 import { serve } from "https://deno.land/std@0.168.0/http/server.ts";
-<<<<<<< HEAD
-import { createClient } from "https://esm.sh/@supabase/supabase-js@2";
-import { OpenAI } from "https://esm.sh/openai@4.87.3";
-// Initialize OpenAI client
-const openai = new OpenAI({
-  apiKey: Deno.env.get("OPENAI_API_KEY")
-});
-// Initialize Supabase client
-const supabaseUrl = Deno.env.get("SUPABASE_URL") || "";
-const supabaseServiceKey = Deno.env.get("SUPABASE_SERVICE_ROLE_KEY") || "";
-const supabase = createClient(supabaseUrl, supabaseServiceKey);
-// HEIC conversion function
-async function convertHeicToJpeg(inspectionId, filePath) {
-  try {
-    // Check if file is HEIC format
-    const fileName = filePath.split('/').pop() || '';
-    const fileExtension = fileName.split('.').pop()?.toLowerCase();
-    if (fileExtension !== 'heic') {
-      console.log(`File ${fileName} is not HEIC format, skipping conversion`);
-      return null;
-    }
-    console.log(`Converting HEIC file: ${fileName}`);
-    // Extract the relative path from the full URL
-    const urlParts = filePath.split('/inspection-photos/');
-    const relativePath = urlParts.length > 1 ? urlParts[1] : fileName;
-    // Download the original HEIC file from Supabase Storage
-    const { data: fileData, error: downloadError } = await supabase.storage.from('inspection-photos').download(relativePath);
-    if (downloadError || !fileData) {
-      console.error(`Error downloading HEIC file ${filePath}:`, downloadError);
-      return null;
-    }
-    // Convert ArrayBuffer to Uint8Array for processing
-    const heicBuffer = new Uint8Array(await fileData.arrayBuffer());
-    // Generate converted filename
-    const baseName = fileName.replace(/\.heic$/i, '');
-    const convertedFileName = `${baseName}_converted.jpg`;
-    const convertedRelativePath = relativePath.replace(fileName, convertedFileName);
-    // Use Cloudinary's auto-format feature
-    const CLOUDINARY_CLOUD_NAME = "dz0o8yk5i";
-    const formData = new FormData();
-    formData.append('file', new Blob([
-      heicBuffer
-    ], {
-      type: 'image/heic'
-    }));
-    formData.append('upload_preset', 'heic-to-jpeg-conversion'); // Configure in Cloudinary
-    const response = await fetch(`https://api.cloudinary.com/v1_1/${CLOUDINARY_CLOUD_NAME}/image/upload`, {
-      method: 'POST',
-      body: formData
-    });
-    if (!response.ok) {
-      console.error('Cloudinary conversion failed', response);
-      return null;
-    }
-    const result = await response.json();
-    console.log("result.secure_url: ", result.secure_url);
-    // Download the converted image from Cloudinary
-    const convertedResponse = await fetch(result.secure_url);
-    const jpegBuffer = new Uint8Array(await convertedResponse.arrayBuffer());
-    // Upload the converted file to Supabase Storage
-    const { data: uploadData, error: uploadError } = await supabase.storage.from('inspection-photos').upload(convertedRelativePath, jpegBuffer, {
-      contentType: 'image/jpeg',
-      upsert: true
-    });
-    if (uploadError) {
-      console.error(`Error uploading converted file ${convertedRelativePath}:`, uploadError);
-      return null;
-    }
-    // Generate the full URL for the converted file
-    const { data: urlData } = supabase.storage.from('inspection-photos').getPublicUrl(convertedRelativePath);
-    const convertedUrl = urlData.publicUrl;
-    console.log(`Successfully converted and uploaded: ${convertedUrl}`);
-    return convertedUrl;
-  } catch (error) {
-    console.error(`Error converting HEIC file ${filePath}:`, error);
-    return null;
-  }
-}
-// Base URL for the application
-const APP_BASE_URL = Deno.env.get("APP_BASE_URL") || "https://ourfixmate.vercel.app/";
-// Category priority for chunking
-const CATEGORY_PRIORITY = [
-  'exterior',
-  'interior',
-  'dashboard',
-  'paint',
-  'rust',
-  'engine',
-  'undercarriage',
-  'obd',
-  'title',
-  'records'
-];
-// Maximum chunk size in bytes (20MB)
-const MAX_CHUNK_SIZE = parseInt(Deno.env.get("MAX_CHUNK_SIZE") ?? "", 10) || 20 * 1024 * 1024;
-// Helper function to create category-based chunks within size limit
-async function createCategoryBasedChunks(photos, obd2_codes, titleImages, maxSize, inspectionId) {
-  const chunks = [];
-  let currentChunk = [];
-  let currentSize = 0;
-  // Combine all images with proper categorization
-  const allImages = [];
-  // Add photos
-  for (const photo of photos){
-    let imagePath = photo.converted_path || photo.path;
-    // Check if photo is HEIC format and needs conversion
-    if (!photo.converted_path && photo.path.toLowerCase().endsWith('.heic')) {
-      console.log(`Converting HEIC photo for chunking: ${photo.path}`);
-      const convertedPath = await convertHeicToJpeg(inspectionId, photo.path);
-      if (convertedPath) {
-        // Update database with converted path
-        await supabase.from('photos').update({
-          converted_path: convertedPath
-        }).eq('id', photo.id);
-        imagePath = convertedPath;
-        photo.converted_path = convertedPath; // Update local object
-      }
-    }
-    allImages.push({
-      id: photo.id,
-      path: imagePath,
-      category: photo.category,
-      storage: parseInt(photo.storage) || 0,
-      type: 'photo'
-    });
-  }
-  // Add OBD2 images (only those with screenshot_path)
-  for (const obd2 of obd2_codes){
-    if (obd2.screenshot_path) {
-      let imagePath = obd2.converted_path || obd2.screenshot_path;
-      // Check if OBD2 screenshot is HEIC format and needs conversion
-      if (!obd2.converted_path && obd2.screenshot_path.toLowerCase().endsWith('.heic')) {
-        console.log(`Converting HEIC OBD2 screenshot for chunking: ${obd2.screenshot_path}`);
-        const convertedPath = await convertHeicToJpeg(inspectionId, obd2.screenshot_path);
-        if (convertedPath) {
-          // Update database with converted path
-          await supabase.from('obd2_codes').update({
-            converted_path: convertedPath
-          }).eq('id', obd2.id);
-          imagePath = convertedPath;
-          obd2.converted_path = convertedPath; // Update local object
-        }
-      }
-      allImages.push({
-        id: obd2.id,
-        path: imagePath,
-        category: 'obd',
-        storage: parseInt(obd2.storage) || 0,
-        type: 'obd2_image',
-        code: obd2.code,
-        description: obd2.description
-      });
-    }
-  }
-  // Add title images
-  for (const titleImg of titleImages){
-    if (titleImg.path) {
-      let imagePath = titleImg.converted_path || titleImg.path;
-      // Check if title image is HEIC format and needs conversion
-      if (!titleImg.converted_path && titleImg.path.toLowerCase().endsWith('.heic')) {
-        console.log(`Converting HEIC title image for chunking: ${titleImg.path}`);
-        const convertedPath = await convertHeicToJpeg(inspectionId, titleImg.path);
-        if (convertedPath) {
-          // Update database with converted path
-          await supabase.from('title_images').update({
-            converted_path: convertedPath
-          }).eq('id', titleImg.id);
-          imagePath = convertedPath;
-          titleImg.converted_path = convertedPath; // Update local object
-        }
-      }
-      allImages.push({
-        id: titleImg.id,
-        path: imagePath,
-        category: 'title',
-        storage: parseInt(titleImg.storage) || 0,
-        type: 'title_image'
-      });
-    }
-  }
-  // Sort by category priority
-  const sortedImages = allImages.sort((a, b)=>{
-    const aIndex = CATEGORY_PRIORITY.indexOf(a.category) !== -1 ? CATEGORY_PRIORITY.indexOf(a.category) : CATEGORY_PRIORITY.length;
-    const bIndex = CATEGORY_PRIORITY.indexOf(b.category) !== -1 ? CATEGORY_PRIORITY.indexOf(b.category) : CATEGORY_PRIORITY.length;
-    return aIndex - bIndex;
-  });
-  for (const image of sortedImages){
-    const imageSize = parseInt(image.storage) || 0;
-    if (currentSize + imageSize > maxSize && currentChunk.length > 0) {
-      chunks.push({
-        images: currentChunk,
-        totalSize: currentSize,
-        chunkIndex: chunks.length
-      });
-      currentChunk = [
-        image
-      ];
-      currentSize = imageSize;
-    } else {
-      currentChunk.push(image);
-      currentSize += imageSize;
-    }
-  }
-  if (currentChunk.length > 0) {
-    chunks.push({
-      images: currentChunk,
-      totalSize: currentSize,
-      chunkIndex: chunks.length
-    });
-  }
-  return chunks;
-}
-// Background analysis function
-async function runAnalysisInBackground(inspectionId) {
-  try {
-    console.log(`Starting background analysis for inspection ${inspectionId}`);
-    // Update status to processing
-    await supabase.from("inspections").update({
-      status: "processing"
-    }).eq("id", inspectionId);
-    // Fetch inspection details
-    const { data: inspection, error: inspectionError } = await supabase.from("inspections").select("id, vin, email, mileage, zip").eq("id", inspectionId).single();
-    if (inspectionError) {
-      console.error("Error fetching inspection:", inspectionError);
-      await supabase.from("inspections").update({
-        status: "failed"
-      }).eq("id", inspectionId);
-      return;
-    }
-    // Update status to analyzing
-    await supabase.from("inspections").update({
-      status: "analyzing"
-    }).eq("id", inspectionId);
-    // Fetch all photos for this inspection with storage info
-    const { data: photos, error: photosError } = await supabase.from("photos").select("id, category, path, storage").eq("inspection_id", inspectionId);
-    if (photosError || !photos || photos.length === 0) {
-      console.error("Error fetching photos:", photosError);
-      await supabase.from("inspections").update({
-        status: "failed"
-      }).eq("id", inspectionId);
-      return;
-    }
-    // Fetch OBD2 codes
-    const { data: obd2_codes, error: obd2Error } = await supabase.from("obd2_codes").select("id, code, description, screenshot_path, storage").eq("inspection_id", inspectionId);
-    if (obd2Error) {
-      console.error("Error fetching OBD2 Codes:", obd2Error);
-      await supabase.from("inspections").update({
-        status: "failed"
-      }).eq("id", inspectionId);
-      return;
-    }
-    // Fetch title images
-    const { data: titleImages, error: titleImageError } = await supabase.from("title_images").select("id, path, storage").eq("inspection_id", inspectionId);
-    if (titleImageError) {
-      console.error("Error fetching Title Images:", titleImageError);
-      await supabase.from("inspections").update({
-        status: "failed"
-      }).eq("id", inspectionId);
-      return;
-    }
-    // Create data block for the master prompt
-    const dataBlock = {
-      vin: inspection.vin,
-      mileage: inspection?.mileage || null,
-      zip: inspection?.zip || null,
-      vinHistory: null,
-      marketPriceBands: null
-    };
-    // Check if images need chunking based on total size
-    const photosSize = photos.reduce((sum, photo)=>sum + (parseInt(photo.storage) || 0), 0);
-    const obd2ImagesSize = obd2_codes.reduce((sum, obd)=>sum + (parseInt(obd.storage) || 0), 0);
-    const titleImagesSize = titleImages.reduce((sum, img)=>sum + (parseInt(img.storage) || 0), 0);
-    const totalImageSize = photosSize + obd2ImagesSize + titleImagesSize;
-    console.log(`Total image size: ${(totalImageSize / (1024 * 1024)).toFixed(2)} MB`);
-    // Use queue-based processing for large inspections
-    console.log("Processing inspection using queue-based system");
-    // Update status to creating_jobs
-    await supabase.from("inspections").update({
-      status: "creating_jobs"
-    }).eq("id", inspectionId);
-    // Create chunks
-    const chunks = await createCategoryBasedChunks(photos, obd2_codes, titleImages, MAX_CHUNK_SIZE, inspectionId);
-    console.log(`Created ${chunks.length} chunks for queue processing`);
-    // Create processing jobs for each chunk
-    const jobs = [];
-    for(let i = 0; i < chunks.length; i++){
-      jobs.push({
-        inspection_id: inspectionId,
-        job_type: 'chunk_analysis',
-        sequence_order: i + 1,
-        chunk_index: i + 1,
-        total_chunks: chunks.length,
-        chunk_data: {
-          images: chunks[i].images
-        },
-        status: 'pending'
-      });
-    }
-    // Add ownership cost forecast, fair market value and expert advice jobs after chunk analysis
-    const nextSequence = chunks.length + 1;
-    jobs.push({
-      inspection_id: inspectionId,
-      job_type: 'ownership_cost_forecast',
-      sequence_order: nextSequence,
-      chunk_index: 1,
-      total_chunks: 1,
-      chunk_data: {},
-      status: 'pending'
-    });
-    jobs.push({
-      inspection_id: inspectionId,
-      job_type: 'fair_market_value',
-      sequence_order: nextSequence + 1,
-      chunk_index: 1,
-      total_chunks: 1,
-      chunk_data: {},
-      status: 'pending'
-    });
-    jobs.push({
-      inspection_id: inspectionId,
-      job_type: 'expert_advice',
-      sequence_order: nextSequence + 2,
-      chunk_index: 1,
-      total_chunks: 1,
-      chunk_data: {},
-      status: 'pending'
-    });
-    // Insert all jobs into the queue
-    const { error: jobsError } = await supabase.from('processing_jobs').insert(jobs);
-    if (jobsError) {
-      console.error('Error creating processing jobs:', jobsError);
-      await supabase.from("inspections").update({
-        status: "failed"
-      }).eq("id", inspectionId);
-      return;
-    }
-    console.log(`Created ${jobs.length} processing jobs for inspection ${inspectionId}`);
-    // Trigger the first chunk processing
-    const triggerResponse = await fetch(`${supabaseUrl}/functions/v1/process-next-chunk`, {
-      method: 'POST',
-      headers: {
-        'Content-Type': 'application/json',
-        'Authorization': `Bearer ${supabaseServiceKey}`
-      },
-      body: JSON.stringify({
-        inspection_id: inspectionId,
-        completed_sequence: 0
-      })
-    });
-    if (!triggerResponse.ok) {
-      console.error('Error triggering first chunk processing');
-      await supabase.from("inspections").update({
-        status: "failed"
-      }).eq("id", inspectionId);
-      return;
-    }
-    console.log(`Successfully triggered queue-based processing for inspection ${inspectionId}`);
-    return;
-  } catch (error) {
-    console.error(`Background analysis failed for inspection ${inspectionId}:`, error);
-    await supabase.from("inspections").update({
-      status: "failed"
-    }).eq("id", inspectionId);
-  }
-}
-// 2. New helper that chains scrape → analysis
-async function runScrapeThenAnalysis(inspection) {
-  try {
-    console.log(`Starting scrape for inspection ${inspection.id}`);
-    const scrapeRes = await fetch(`${APP_BASE_URL}/api/scrape-copart-images`, {
-      method: 'POST',
-      headers: {
-        'Content-Type': 'application/json'
-      },
-      body: JSON.stringify({
-        url: inspection.url,
-        upload: true,
-        bucket: 'inspection-photos',
-        inspectionId: inspection.id
-      })
-    });
-    if (!scrapeRes.ok) {
-      throw new Error(`Scrape failed: ${scrapeRes.statusText}`);
-    }
-    console.log(`Scrape succeeded for inspection ${inspection.id}, starting analysis`);
-    await runAnalysisInBackground(inspection.id);
-  } catch (err) {
-    console.error(`Error in scrape→analysis for ${inspection.id}:`, err);
-    // Optionally mark inspection as failed
-    await supabase.from('inspections').update({
-      status: 'failed'
-    }).eq('id', inspection.id);
-  }
-}
-=======
 import { supabase } from "./config.ts";
 import { runAnalysisInBackground, runScrapeThenAnalysis } from "./run-inspection-processor.ts";
 import type { WebhookPayload, ApiResponse, ErrorResponse, Inspection } from "./schemas.ts";
@@ -401,7 +6,6 @@
 // Declare EdgeRuntime for type safety
 declare const EdgeRuntime: any;
 
->>>>>>> 5cd9250a
 // Main serve function
 serve(async (req): Promise<Response> => {
   try {
