--- conflicted
+++ resolved
@@ -120,15 +120,6 @@
       quality: 80,
     };
 
-<<<<<<< HEAD
-    const compressionResponse = await fetch("https://fixpilot.ai/api/compress-image", {
-      method: "POST",
-      headers: {
-        "Content-Type": "application/json",
-      },
-      body: JSON.stringify(compressionPayload),
-    });
-=======
     const compressionResponse = await fetch(
       "https://fixpilot.ai/api/compress-image",
       {
@@ -139,7 +130,6 @@
         body: JSON.stringify(compressionPayload),
       }
     );
->>>>>>> e2e52663
 
     if (!compressionResponse.ok) {
       const errorText = await compressionResponse.text();
