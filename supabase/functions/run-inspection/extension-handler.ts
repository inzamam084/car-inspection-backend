--- conflicted
+++ resolved
@@ -120,7 +120,6 @@
       quality: 80,
     };
 
-<<<<<<< HEAD
     const compressionResponse = await fetch("https://fixpilot.ai/api/compress-image", {
       method: "POST",
       headers: {
@@ -128,18 +127,6 @@
       },
       body: JSON.stringify(compressionPayload),
     });
-=======
-    const compressionResponse = await fetch(
-      "https://stg.fixpilot.ai/api/compress-image",
-      {
-        method: "POST",
-        headers: {
-          "Content-Type": "application/json",
-        },
-        body: JSON.stringify(compressionPayload),
-      }
-    );
->>>>>>> a2870b02
 
     if (!compressionResponse.ok) {
       const errorText = await compressionResponse.text();
