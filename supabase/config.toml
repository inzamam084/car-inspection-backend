--- conflicted
+++ resolved
@@ -305,15 +305,12 @@
 [functions.send-shared-link]
 verify_jwt = false
 
-<<<<<<< HEAD
-=======
 [functions.upload-image]
 verify_jwt = false
 
 [functions.categorize-image]
 verify_jwt = false
 
->>>>>>> 201e3c88
 [functions.subscription-usage]
 verify_jwt = false
 
